"""
CodeClinic Backend - FastAPI Server
Main application entry point for the security assessment API
Simplified parallel scanning with single ZAP instance and thread-based workers
"""

from fastapi import FastAPI, HTTPException
from fastapi.middleware.cors import CORSMiddleware
import uvicorn
<<<<<<< HEAD
import asyncio
from typing import List, Optional, Dict, Any
import logging

from models import ScanRequest, ScanResponse, Vulnerability, ScanStatus
from zap_integration import ZAPScanner
from url_validator import URLValidator
from gemini_integration import gemini_integration, ZAPDataRequest, GameResponse
from pydantic import BaseModel
from typing import Optional
=======
from typing import List, Optional
import logging

from models import ScanRequest, ScanResponse, CrawlRequest, PageSelectionRequest
from simple_scanner import SimpleParallelScanner
>>>>>>> 03808731

# Configure logging
logging.basicConfig(level=logging.INFO)
logger = logging.getLogger(__name__)

# Request models
class CreateQuizAttemptRequest(BaseModel):
    user_id: str
    user_email: Optional[str] = None
    user_username: Optional[str] = None
    user_full_name: Optional[str] = None
    user_avatar_url: Optional[str] = None
    website_scan_id: str
    total_questions: int

class SaveQuestionResponseRequest(BaseModel):
    quiz_attempt_id: str
    question_id: str
    user_answer: dict
    is_correct: bool
    xp_earned: int
    time_taken: int
    user_id: str

try:
    from supabase_client import supabase_client
    logger.info("Supabase client loaded successfully")
except ImportError as e:
    logger.warning(f"Supabase client not available: {e}")
    supabase_client = None

# Initialize FastAPI app
app = FastAPI(
    title="CodeClinic API",
    description="Security assessment API for web applications",
    version="1.0.0",
    docs_url="/docs",
    redoc_url="/redoc"
)

# CORS middleware for frontend communication
app.add_middleware(
    CORSMiddleware,
    allow_origins=["http://localhost:3000", "http://127.0.0.1:3000"],  # Next.js default
    allow_credentials=True,
    allow_methods=["*"],
    allow_headers=["*"],
)

# Initialize simplified parallel scanning system
scanner = SimpleParallelScanner(max_workers=4)

@app.get("/")
async def root():
    """Health check endpoint"""
    return {"message": "CodeClinic API is running!", "status": "healthy"}

@app.get("/health")
async def health_check():
    """Detailed health check"""
    return {
        "status": "healthy",
<<<<<<< HEAD
        "zap_available": await zap_scanner.is_zap_available(),
        "gemini_available": gemini_integration.is_available(),
        "supabase_available": supabase_client and supabase_client.is_available(),
=======
        "scanner_status": scanner.get_worker_status(),
>>>>>>> 03808731
        "version": "1.0.0"
    }

@app.post("/scan/start", response_model=ScanResponse)
async def start_scan(request: ScanRequest):
    """
    Start a security scan for the provided URL
    Uses simplified parallel scanning with thread-based workers
    
    Args:
        request: ScanRequest containing URL and scan type
        
    Returns:
        ScanResponse with scan ID and initial status
    """
    try:
        # Convert Pydantic URL to string
        url_str = str(request.url)
        
        logger.info(f"Starting scan for URL: {url_str}")
        
        # Start scan using simplified scanner
        task_id = await scanner.start_scan(url_str, request.scan_type)
        message = "Scan initiated successfully"
        
        return ScanResponse(
            scan_id=task_id,
            status="started",
            message=message
        )
        
    except Exception as e:
        logger.error(f"Error starting scan: {str(e)}", exc_info=True)
        raise HTTPException(status_code=500, detail=f"Failed to start scan: {str(e)}")

@app.get("/scan/{scan_id}/status")
async def get_scan_status(scan_id: str):
    """Get the current status of a scan"""
    try:
        # Get status from simplified scanner
        status = scanner.get_task_status(scan_id)
        if not status:
            raise HTTPException(status_code=404, detail="Scan not found")
        return status
    except Exception as e:
        logger.error(f"Error getting scan status: {str(e)}")
        raise HTTPException(status_code=500, detail="Failed to get scan status")


@app.get("/scan/{scan_id}/results")
async def get_scan_results(scan_id: str):
    """Get the final scan results"""
    try:
        # Get task status from simplified scanner
        task_status = scanner.get_task_status(scan_id)
        if not task_status:
            raise HTTPException(status_code=404, detail="Scan not found")
        
        if task_status["status"] not in ["completed", "failed"]:
            raise HTTPException(status_code=400, detail="Scan not yet completed")
        
        # Return results
        return {
            "id": scan_id,
            "status": task_status["status"],
            "progress": task_status["progress"],
            "vulnerabilities": task_status["results"].get("vulnerabilities", []) if task_status["results"] else [],
            "total_vulnerabilities": len(task_status["results"].get("vulnerabilities", [])) if task_status["results"] else 0,
            "scan_duration": task_status["results"].get("scan_duration", 0) if task_status["results"] else 0,
            "error": task_status.get("error")
        }
    except Exception as e:
        logger.error(f"Error getting scan results: {str(e)}")
        raise HTTPException(status_code=500, detail="Failed to get scan results")


<<<<<<< HEAD
@app.post("/generate-game")
async def generate_cybersec_game(
    request: ZAPDataRequest, 
    website_url: str = None, 
    user_id: str = None, 
    user_email: str = None,
    user_username: str = None,
    user_full_name: str = None,
    user_avatar_url: str = None,
    save_to_db: bool = True
):
    """
    Generate cybersecurity training questions from ZAP scan data and optionally save to database
    
    Args:
        request: ZAPDataRequest containing ZAP data and number of questions
        website_url: URL of the website being scanned (for database storage)
        user_id: ID of the user generating questions (optional)
        save_to_db: Whether to save the generated data to database (default: True)
        
    Returns:
        JSON payload with generated questions, vulnerability guide, and scan_id if saved
    """
    try:
        if not gemini_integration.is_available():
            raise HTTPException(
                status_code=503, 
                detail="Gemini API is not available. Please check GEMINI_API_KEY environment variable."
            )
        
        # Handle website_url - use provided value or extract from ZAP data
        if not website_url or website_url == "Unknown":
            website_url = _extract_website_from_zap_data(request.zap_data)
        
        logger.info(f"Generating {request.num_questions} questions from ZAP data for website: {website_url}")
        result = await gemini_integration.generate_cybersec_questions(
            zap_data=request.zap_data,
            num_questions=request.num_questions
        )
        
        response_data = {
            "questions": result.exercises,
            "vulnerability_guide": result.vulnerability_guide
        }
        
        # Save to database if requested and database is available
        if save_to_db and supabase_client and supabase_client.is_available():
            try:
                logger.info("Saving generated questions and guide to database")
                
                # Create or get user if user_id is provided
                db_user_id = None
                if user_id:
                    logger.info(f"Creating/getting user: user_id={user_id}, email={user_email}, username={user_username}, full_name={user_full_name}, avatar_url={user_avatar_url}")
                    db_user_id = await supabase_client.create_or_get_user(
                        clerk_user_id=user_id,
                        email=user_email,
                        username=user_username,
                        full_name=user_full_name,
                        avatar_url=user_avatar_url
                    )
                    logger.info(f"User created/retrieved with DB ID: {db_user_id}")
                else:
                    logger.warning("No user_id provided - creating anonymous scan")
                
                # Check if scan already exists for this user and website
                scan_id = None
                if db_user_id:
                    scan_id = await supabase_client.get_existing_scan(website_url, db_user_id)
                
                # Create new scan only if it doesn't exist
                if not scan_id:
                    scan_data = {
                        "website_url": website_url,
                        "zap_data": request.zap_data,
                        "created_by": db_user_id,
                        "is_public": True
                    }
                    scan_id = await supabase_client.save_website_scan(scan_data)
                if scan_id:
                    # Save questions and guide
                    questions_saved = await supabase_client.save_questions(scan_id, result.exercises, created_by=db_user_id)
                    guide_saved = await supabase_client.save_vulnerability_guide(scan_id, result.vulnerability_guide)
                    
                    if questions_saved and guide_saved:
                        response_data["scan_id"] = scan_id
                        response_data["saved_to_database"] = True
                        logger.info(f"Successfully saved scan data with ID: {scan_id}")
                    else:
                        logger.warning("Failed to save questions or guide to database")
                        response_data["saved_to_database"] = False
                else:
                    logger.warning("Failed to save website scan to database")
                    response_data["saved_to_database"] = False
                    
            except Exception as db_error:
                logger.error(f"Database save error: {str(db_error)}")
                response_data["saved_to_database"] = False
                response_data["database_error"] = str(db_error)
        else:
            if not save_to_db:
                logger.info("Database save disabled by request")
            else:
                logger.warning("Database not available - skipping save")
            response_data["saved_to_database"] = False
        
        return response_data
        
    except Exception as e:
        logger.error(f"Error generating cybersecurity questions: {str(e)}", exc_info=True)
        raise HTTPException(status_code=500, detail=f"Failed to generate questions: {str(e)}")


@app.post("/scan/{scan_id}/generate-questions", response_model=GameResponse)
async def generate_questions_from_scan(scan_id: str, num_questions: int = 25):
    """
    Generate cybersecurity questions from completed scan results
    
    Args:
        scan_id: ID of the completed scan
        num_questions: Number of questions to generate (1-50)
        
    Returns:
        GameResponse with generated questions
    """
    try:
        if scan_id not in scan_results:
            raise HTTPException(status_code=404, detail="Scan not found")
        
        scan_data = scan_results[scan_id]
        if scan_data["status"] != "completed":
            raise HTTPException(status_code=400, detail="Scan not yet completed")
        
        if not gemini_integration.is_available():
            raise HTTPException(
                status_code=503, 
                detail="Gemini API is not available. Please check GEMINI_API_KEY environment variable."
            )
        
        # Convert vulnerabilities to ZAP data format
        zap_data = _format_vulnerabilities_for_gemini(scan_data["vulnerabilities"])
        
        result = await gemini_integration.generate_cybersec_questions(
            zap_data=zap_data,
            num_questions=num_questions
        )
        
        return result
        
    except HTTPException:
        raise
    except Exception as e:
        logger.error(f"Error generating questions from scan {scan_id}: {str(e)}", exc_info=True)
        raise HTTPException(status_code=500, detail=f"Failed to generate questions: {str(e)}")

def _format_vulnerabilities_for_gemini(vulnerabilities: List[Vulnerability]) -> str:
    """Format vulnerabilities list into ZAP data format for Gemini"""
    if not vulnerabilities:
        return "No vulnerabilities found in scan."
    
    formatted_data = []
    for vuln in vulnerabilities:
        formatted_data.append(f"{vuln.name} - {vuln.severity} - {vuln.url}")
    
    return "\n".join(formatted_data)

def _extract_website_from_zap_data(zap_data: str) -> str:
    """Extract website URL from ZAP data if available"""
    try:
        # Look for common URL patterns in the ZAP data
        import re
        
        # Common URL patterns
        url_patterns = [
            r'https?://[^\s]+',
            r'www\.[^\s]+',
            r'[a-zA-Z0-9-]+\.[a-zA-Z]{2,}(?:/[^\s]*)?'
        ]
        
        for pattern in url_patterns:
            matches = re.findall(pattern, zap_data)
            if matches:
                # Take the first match and clean it up
                url = matches[0]
                if not url.startswith(('http://', 'https://')):
                    url = f"https://{url}"
                return url
        
        # If no URL found, return a generic name
        return "Security Scan Results"
        
    except Exception:
        return "Security Scan Results"

async def run_scan(scan_id: str, url: str, scan_type: str):
    """Background task to run the actual scan"""
=======
@app.post("/crawl/start", response_model=ScanResponse)
async def start_crawl(request: CrawlRequest):
    """
    Start crawling a website to discover pages
    This is the first step in the improved workflow
    """
>>>>>>> 03808731
    try:
        # Convert Pydantic URL to string
        url_str = str(request.url)
        
        logger.info(f"Starting crawl for URL: {url_str}")
        
        # Start crawl using simplified scanner
        task_id = await scanner.start_crawl(url_str)
        message = "Crawl initiated successfully"
        
        return ScanResponse(
            scan_id=task_id,
            status="started",
            message=message
        )
        
    except Exception as e:
        logger.error(f"Error starting crawl: {str(e)}", exc_info=True)
        raise HTTPException(status_code=500, detail=f"Failed to start crawl: {str(e)}")


@app.get("/crawl/{scan_id}/pages")
async def get_discovered_pages(scan_id: str):
    """Get the pages discovered during crawling"""
    try:
        # Get task status from simplified scanner
        task_status = scanner.get_task_status(scan_id)
        if not task_status:
            raise HTTPException(status_code=404, detail="Crawl not found")
        
        if task_status["status"] not in ["completed"]:
            raise HTTPException(status_code=400, detail="Crawl not yet completed")
        
        # Return discovered pages
        return {
            "scan_id": scan_id,
            "pages": task_status["results"].get("discovered_pages", []) if task_status["results"] else [],
            "total_pages": len(task_status["results"].get("discovered_pages", [])) if task_status["results"] else 0
        }
    except Exception as e:
        logger.error(f"Error getting discovered pages: {str(e)}")
        raise HTTPException(status_code=500, detail="Failed to get discovered pages")


@app.post("/scan/start-selected", response_model=ScanResponse)
async def start_selected_scan(request: PageSelectionRequest):
    """
    Start scanning selected pages after crawling
    This is the second step in the improved workflow
    """
    try:
        # Start scan for selected pages using simplified scanner
        task_id = await scanner.start_scan_selected(request.scan_id, request.selected_pages)
        message = "Selected page scan initiated successfully"
        
        return ScanResponse(
            scan_id=task_id,
            status="started",
            message=message
        )
        
    except Exception as e:
        logger.error(f"Error starting selected scan: {str(e)}", exc_info=True)
        raise HTTPException(status_code=500, detail=f"Failed to start selected scan: {str(e)}")


@app.get("/system/status")
async def get_system_status():
    """Get system-wide status and performance metrics"""
    try:
        return {
            "scanner_status": scanner.get_worker_status(),
            "version": "1.0.0"
        }
    except Exception as e:
        logger.error(f"Error getting system status: {str(e)}")
        return {"error": "Failed to get system status"}

@app.on_event("startup")
async def startup_event():
    """Initialize simplified parallel scanning system on startup"""
    try:
        logger.info("Starting CodeClinic with simplified parallel scanning...")
        
        # Initialize simplified scanner
        if await scanner.initialize():
            logger.info("✅ Simplified parallel scanning system initialized successfully")
            logger.info(f"🚀 Performance boost: {scanner.max_workers} worker threads ready")
        else:
            logger.warning("⚠️  Scanner initialization failed - using sequential mode")
            
    except Exception as e:
        logger.error(f"❌ Failed to initialize scanner: {str(e)}")
        logger.info("🔄 Falling back to sequential scanning mode")

@app.on_event("shutdown")
async def shutdown_event():
    """Cleanup on shutdown"""
    try:
        logger.info("Shutting down simplified parallel scanning system...")
        scanner.shutdown()
        logger.info("CodeClinic shutdown complete")
    except Exception as e:
        logger.error(f"Error during shutdown: {str(e)}")

# Database endpoints
@app.post("/save-scan-results")
async def save_scan_results(request: ZAPDataRequest, website_url: str, user_id: str = None):
    """
    Save scan results to database with questions and vulnerability guide
    """
    try:
        if not supabase_client or not supabase_client.is_available():
            raise HTTPException(status_code=503, detail="Database not available")
        
        # Generate questions and guide
        result = await gemini_integration.generate_cybersec_questions(
            zap_data=request.zap_data,
            num_questions=request.num_questions
        )
        
        # Save website scan
        scan_data = {
            "website_url": website_url,
            "zap_data": request.zap_data,
            "created_by": user_id,
            "is_public": True
        }
        
        scan_id = await supabase_client.save_website_scan(scan_data)
        if not scan_id:
            raise HTTPException(status_code=500, detail="Failed to save scan")
        
        # Save questions and guide
        questions_saved = await supabase_client.save_questions(scan_id, result.exercises)
        guide_saved = await supabase_client.save_vulnerability_guide(scan_id, result.vulnerability_guide)
        
        if not questions_saved or not guide_saved:
            raise HTTPException(status_code=500, detail="Failed to save questions or guide")
        
        return {
            "scan_id": scan_id,
            "questions": result.exercises,
            "vulnerability_guide": result.vulnerability_guide
        }
        
    except Exception as e:
        logger.error(f"Error saving scan results: {str(e)}", exc_info=True)
        raise HTTPException(status_code=500, detail=f"Failed to save scan results: {str(e)}")

@app.get("/public-scans")
async def get_public_scans(
    difficulty: Optional[str] = None,
    exercise_type: Optional[str] = None,
    limit: int = 20,
    offset: int = 0
):
    """
    Get public scans with optional filters
    """
    try:
        if not supabase_client or not supabase_client.is_available():
            raise HTTPException(status_code=503, detail="Database not available")
        
        scans = await supabase_client.get_public_scans(difficulty, exercise_type, limit, offset)
        return {"scans": scans}
        
    except Exception as e:
        logger.error(f"Error getting public scans: {str(e)}", exc_info=True)
        raise HTTPException(status_code=500, detail=f"Failed to get public scans: {str(e)}")

@app.get("/leaderboard")
async def get_leaderboard(limit: int = 10):
    """
    Get leaderboard data
    """
    try:
        if not supabase_client or not supabase_client.is_available():
            raise HTTPException(status_code=503, detail="Database not available")
        
        leaderboard = await supabase_client.get_leaderboard(limit)
        return {"leaderboard": leaderboard}
        
    except Exception as e:
        logger.error(f"Error getting leaderboard: {str(e)}", exc_info=True)
        raise HTTPException(status_code=500, detail=f"Failed to get leaderboard: {str(e)}")

@app.post("/update-user-stats/{user_id}")
async def update_user_stats(user_id: str):
    """
    Manually update user stats for a specific user
    """
    try:
        if not supabase_client or not supabase_client.is_available():
            raise HTTPException(status_code=503, detail="Database not available")
        
        success = await supabase_client.update_user_stats(user_id)
        
        if success:
            return {"success": True, "message": f"User stats updated for user {user_id}"}
        else:
            raise HTTPException(status_code=500, detail="Failed to update user stats")
        
    except Exception as e:
        logger.error(f"Error updating user stats: {str(e)}", exc_info=True)
        raise HTTPException(status_code=500, detail=f"Failed to update user stats: {str(e)}")

@app.post("/update-user-info")
async def update_user_info(request: dict):
    """
    Update user information (email, username, full_name, avatar_url)
    """
    try:
        if not supabase_client or not supabase_client.is_available():
            raise HTTPException(status_code=503, detail="Database not available")
        
        user_id = request.get('user_id')
        if not user_id:
            raise HTTPException(status_code=400, detail="user_id is required")
        
        # Update user information
        update_data = {}
        if 'email' in request: update_data['email'] = request['email']
        if 'username' in request: update_data['username'] = request['username']
        if 'full_name' in request: update_data['full_name'] = request['full_name']
        if 'avatar_url' in request: update_data['avatar_url'] = request['avatar_url']
        
        if not update_data:
            raise HTTPException(status_code=400, detail="No update data provided")
        
        result = supabase_client.client.table('users').update(update_data).eq('id', user_id).execute()
        
        if result.data:
            return {"success": True, "message": f"User information updated for user {user_id}"}
        else:
            raise HTTPException(status_code=500, detail="Failed to update user information")
        
    except Exception as e:
        logger.error(f"Error updating user info: {str(e)}", exc_info=True)
        raise HTTPException(status_code=500, detail=f"Failed to update user info: {str(e)}")

@app.get("/scan/{scan_id}/questions")
async def get_scan_questions(scan_id: str):
    """
    Get questions for a specific scan
    """
    try:
        if not supabase_client or not supabase_client.is_available():
            raise HTTPException(status_code=503, detail="Database not available")
        
        questions = await supabase_client.get_scan_questions(scan_id)
        guide = await supabase_client.get_scan_guide(scan_id)
        
        # Get scan information
        scan_info = await supabase_client.get_scan_info(scan_id)
        
        return {
            "questions": questions,
            "vulnerability_guide": guide,
            "website_title": scan_info.get('website_title', 'Unknown Website'),
            "website_url": scan_info.get('website_url', 'Unknown'),
            "created_by": scan_info.get('created_by_username', 'Anonymous')
        }
        
    except Exception as e:
        logger.error(f"Error getting scan questions: {str(e)}", exc_info=True)
        raise HTTPException(status_code=500, detail=f"Failed to get scan questions: {str(e)}")

@app.post("/create-quiz-attempt")
async def create_quiz_attempt(request: CreateQuizAttemptRequest):
    """
    Create a new quiz attempt
    """
    try:
        if not supabase_client or not supabase_client.is_available():
            raise HTTPException(status_code=503, detail="Database not available")
        
        # Log the user data being received
        logger.info(f"Received user data: user_id={request.user_id}, email={request.user_email}, username={request.user_username}, full_name={request.user_full_name}, avatar_url={request.user_avatar_url}")
        
        # Get or create user
        db_user_id = await supabase_client.create_or_get_user(
            clerk_user_id=request.user_id,
            email=request.user_email,
            username=request.user_username,
            full_name=request.user_full_name,
            avatar_url=request.user_avatar_url
        )
        
        if not db_user_id:
            raise HTTPException(status_code=400, detail="Failed to create or get user")
        
        attempt_data = {
            "user_id": db_user_id,
            "website_scan_id": request.website_scan_id,
            "total_questions": request.total_questions,
            "correct_answers": 0,
            "total_xp": 0,
            "badges_earned": [],
            "time_taken": 0
        }
        
        attempt_id = await supabase_client.save_quiz_attempt(attempt_data)
        
        if attempt_id:
            return {"attempt_id": attempt_id, "success": True}
        else:
            raise HTTPException(status_code=500, detail="Failed to create quiz attempt")
            
    except Exception as e:
        logger.error(f"Error creating quiz attempt: {str(e)}", exc_info=True)
        raise HTTPException(status_code=500, detail=f"Failed to create quiz attempt: {str(e)}")

@app.post("/save-question-response")
async def save_question_response(request: SaveQuestionResponseRequest):
    """
    Save individual question response
    """
    try:
        if not supabase_client or not supabase_client.is_available():
            raise HTTPException(status_code=503, detail="Database not available")
        
        response_data = {
            "quiz_attempt_id": request.quiz_attempt_id,
            "question_id": request.question_id,
            "user_answer": request.user_answer,
            "is_correct": request.is_correct,
            "xp_earned": request.xp_earned,
            "time_taken": request.time_taken,
            "user_id": request.user_id
        }
        
        response_id = await supabase_client.save_question_response(response_data)
        
        if response_id:
            return {"response_id": response_id, "success": True}
        else:
            raise HTTPException(status_code=500, detail="Failed to save question response")
            
    except Exception as e:
        logger.error(f"Error saving question response: {str(e)}", exc_info=True)
        raise HTTPException(status_code=500, detail=f"Failed to save question response: {str(e)}")

@app.post("/save-quiz-attempt")
async def save_quiz_attempt(
    user_id: str,
    scan_id: str,
    total_questions: int,
    correct_answers: int,
    total_xp: int,
    badges_earned: List[str],
    time_taken: Optional[int] = None,
    responses: List[Dict[str, Any]] = None
):
    """
    Save quiz attempt and responses
    """
    try:
        if not supabase_client or not supabase_client.is_available():
            raise HTTPException(status_code=503, detail="Database not available")
        
        # Save quiz attempt
        attempt_data = {
            "user_id": user_id,
            "website_scan_id": scan_id,
            "total_questions": total_questions,
            "correct_answers": correct_answers,
            "total_xp": total_xp,
            "badges_earned": badges_earned,
            "time_taken": time_taken
        }
        
        attempt_id = await supabase_client.save_quiz_attempt(attempt_data)
        if not attempt_id:
            raise HTTPException(status_code=500, detail="Failed to save quiz attempt")
        
        # Save individual responses if provided
        if responses:
            responses_saved = await supabase_client.save_question_responses(attempt_id, responses)
            if not responses_saved:
                logger.warning("Failed to save some question responses")
        
        return {"attempt_id": attempt_id, "success": True}
        
    except Exception as e:
        logger.error(f"Error saving quiz attempt: {str(e)}", exc_info=True)
        raise HTTPException(status_code=500, detail=f"Failed to save quiz attempt: {str(e)}")

if __name__ == "__main__":
    uvicorn.run(
        "main:app",
        host="0.0.0.0",
        port=8000,
        reload=True,
        log_level="info"
    )<|MERGE_RESOLUTION|>--- conflicted
+++ resolved
@@ -7,7 +7,7 @@
 from fastapi import FastAPI, HTTPException
 from fastapi.middleware.cors import CORSMiddleware
 import uvicorn
-<<<<<<< HEAD
+
 import asyncio
 from typing import List, Optional, Dict, Any
 import logging
@@ -17,14 +17,11 @@
 from url_validator import URLValidator
 from gemini_integration import gemini_integration, ZAPDataRequest, GameResponse
 from pydantic import BaseModel
-from typing import Optional
-=======
-from typing import List, Optional
-import logging
+
 
 from models import ScanRequest, ScanResponse, CrawlRequest, PageSelectionRequest
 from simple_scanner import SimpleParallelScanner
->>>>>>> 03808731
+
 
 # Configure logging
 logging.basicConfig(level=logging.INFO)
@@ -87,13 +84,10 @@
     """Detailed health check"""
     return {
         "status": "healthy",
-<<<<<<< HEAD
         "zap_available": await zap_scanner.is_zap_available(),
         "gemini_available": gemini_integration.is_available(),
         "supabase_available": supabase_client and supabase_client.is_available(),
-=======
         "scanner_status": scanner.get_worker_status(),
->>>>>>> 03808731
         "version": "1.0.0"
     }
 
@@ -170,7 +164,7 @@
         raise HTTPException(status_code=500, detail="Failed to get scan results")
 
 
-<<<<<<< HEAD
+
 @app.post("/generate-game")
 async def generate_cybersec_game(
     request: ZAPDataRequest, 
@@ -367,14 +361,13 @@
 
 async def run_scan(scan_id: str, url: str, scan_type: str):
     """Background task to run the actual scan"""
-=======
+
 @app.post("/crawl/start", response_model=ScanResponse)
 async def start_crawl(request: CrawlRequest):
     """
     Start crawling a website to discover pages
     This is the first step in the improved workflow
     """
->>>>>>> 03808731
     try:
         # Convert Pydantic URL to string
         url_str = str(request.url)
